--- conflicted
+++ resolved
@@ -340,9 +340,4 @@
     """
     Title: ping a VM in a IPv4 neutron topology from a remote IPv6 endpoint
     """
-<<<<<<< HEAD
-    time.sleep(10)
-    ping_from_inet('quagga1', 'cccc:bbbb::2', 10, namespace='ip6')
-=======
-    ping_from_inet('quagga1', 'cccc:bbbb::2', 10, namespace='ip6')
->>>>>>> 6e29529a
+    ping_from_inet('quagga1', 'cccc:bbbb::2', 10, namespace='ip6')