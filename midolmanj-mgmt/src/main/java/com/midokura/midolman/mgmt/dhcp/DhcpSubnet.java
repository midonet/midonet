/*
 * Copyright 2012 Midokura Europe SARL
 */

package com.midokura.midolman.mgmt.dhcp;

import com.midokura.midolman.mgmt.RelativeUriResource;
import com.midokura.midolman.mgmt.ResourceUriBuilder;
import com.midokura.midonet.cluster.data.dhcp.Opt121;
import com.midokura.midonet.cluster.data.dhcp.Subnet;
import com.midokura.packets.IntIPv4;
import com.midokura.util.StringUtil;

import javax.validation.constraints.Max;
import javax.validation.constraints.Min;
import javax.validation.constraints.NotNull;
import javax.validation.constraints.Pattern;
import javax.xml.bind.annotation.XmlRootElement;
import java.net.URI;
import java.util.ArrayList;
import java.util.List;

@XmlRootElement
public class DhcpSubnet extends RelativeUriResource {
    @NotNull
    @Pattern(regexp = StringUtil.IP_ADDRESS_REGEX_PATTERN,
             message = "is an invalid IP format")
    private String subnetPrefix;

    @Min(0)
    @Max(32)
    private int subnetLength;

    @Pattern(regexp = StringUtil.IP_ADDRESS_REGEX_PATTERN,
             message = "is an invalid IP format")
    private String defaultGateway;

    @Pattern(regexp = StringUtil.IP_ADDRESS_REGEX_PATTERN,
             message = "is an invalid IP format")
    private String serverAddr;

    @Pattern(regexp = StringUtil.IP_ADDRESS_REGEX_PATTERN,
             message = "is an invalid IP format")
    private String dnsServerAddr;
<<<<<<< HEAD
    private short interfaceMTU;
=======

>>>>>>> 2eb1aa12
    private List<DhcpOption121> opt121Routes;

    /* Default constructor is needed for parsing/unparsing. */
    public DhcpSubnet() {
        opt121Routes = new ArrayList<DhcpOption121>();
    }

    public DhcpSubnet(String subnetPrefix, int subnetLength) {
        this.subnetPrefix = subnetPrefix;
        this.subnetLength = subnetLength;
    }

    public DhcpSubnet(Subnet subnet) {
        this(subnet.getSubnetAddr().toUnicastString(),
                subnet.getSubnetAddr().getMaskLength());

        IntIPv4 gway = subnet.getDefaultGateway();
        if (null != gway)
            this.setDefaultGateway(gway.toUnicastString());

        IntIPv4 srvAddr = subnet.getServerAddr();
        if (null != srvAddr)
            this.setServerAddr(srvAddr.toUnicastString());

        IntIPv4 dnsSrvAddr = subnet.getDnsServerAddr();
        if (null != dnsSrvAddr)
            this.setDnsServerAddr(dnsSrvAddr.toUnicastString());

        short intfMTU = subnet.getInterfaceMTU();
        if (intfMTU != 0)
            this.setInterfaceMTU(intfMTU);

        List<DhcpOption121> routes = new ArrayList<DhcpOption121>();
        if (null != subnet.getOpt121Routes()) {
            for (Opt121 opt : subnet.getOpt121Routes())
                routes.add(new DhcpOption121(opt));
        }
        this.setOpt121Routes(routes);
    }

    public String getSubnetPrefix() {
        return subnetPrefix;
    }

    public void setSubnetPrefix(String subnetPrefix) {
        this.subnetPrefix = subnetPrefix;
    }

    public int getSubnetLength() {
        return subnetLength;
    }

    public void setSubnetLength(int subnetLength) {
        this.subnetLength = subnetLength;
    }

    public String getDefaultGateway() {
        return defaultGateway;
    }

    public void setDefaultGateway(String defaultGateway) {
        this.defaultGateway = defaultGateway;
    }

    public String getServerAddr() {
        return serverAddr;
    }

    public void setServerAddr(String serverAddr) {
        this.serverAddr = serverAddr;
    }

    public String getDnsServerAddr() {
        return dnsServerAddr;
    }

    public void setDnsServerAddr(String dnsServerAddr) {
        this.dnsServerAddr = dnsServerAddr;
    }

    public short getInterfaceMTU() {
        return interfaceMTU;
    }

    public void setInterfaceMTU(short interfaceMTU) {
        this.interfaceMTU = interfaceMTU;
    }

    public List<DhcpOption121> getOpt121Routes() {
        return opt121Routes;
    }

    public void setOpt121Routes(List<DhcpOption121> opt121Routes) {
        this.opt121Routes = opt121Routes;
    }

    public URI getHosts() {
        if (getUri() != null) {
            return ResourceUriBuilder.getDhcpHosts(getUri());
        } else {
            return null;
        }
    }

    public URI getUri() {
        if (getParentUri() != null && subnetPrefix != null) {
            return ResourceUriBuilder.getBridgeDhcp(getParentUri(),
                    IntIPv4.fromString(subnetPrefix, subnetLength));
        } else {
            return null;
        }
    }

    public Subnet toData() {
        List<Opt121> routes = new ArrayList<Opt121>();
        if (null != getOpt121Routes()) {
            for (DhcpOption121 opt : getOpt121Routes())
                routes.add(opt.toData());
        }

        IntIPv4 subnetAddr = IntIPv4.fromString(subnetPrefix, subnetLength);
        IntIPv4 gtway = (null == defaultGateway) ? null
                : IntIPv4.fromString(defaultGateway);
        IntIPv4 srvAddr = (null == serverAddr) ? null : IntIPv4.fromString(serverAddr);
        IntIPv4 dnsSrvAddr = (null == dnsServerAddr) ? null : IntIPv4.fromString(dnsServerAddr);

        return new Subnet()
                .setDefaultGateway(gtway)
                .setSubnetAddr(subnetAddr)
                .setOpt121Routes(routes)
                .setServerAddr(srvAddr)
                .setDnsServerAddr(dnsSrvAddr)
                .setInterfaceMTU(interfaceMTU);
    }

    @Override
    public String toString() {
        return "DhcpSubnet{" + "subnetPrefix='" + subnetPrefix + '\''
                + ", subnetLength=" + subnetLength + ", defaultGateway='"
                + defaultGateway + '\'' + ", serverAddr='" + serverAddr + '\''
                + ", dnsServerAddr='" + dnsServerAddr + '\''
                + ", interfaceMTU='" + interfaceMTU + '\''
                + ", opt121Routes=" + opt121Routes
                + '}';
    }
}<|MERGE_RESOLUTION|>--- conflicted
+++ resolved
@@ -42,11 +42,9 @@
     @Pattern(regexp = StringUtil.IP_ADDRESS_REGEX_PATTERN,
              message = "is an invalid IP format")
     private String dnsServerAddr;
-<<<<<<< HEAD
+
     private short interfaceMTU;
-=======
 
->>>>>>> 2eb1aa12
     private List<DhcpOption121> opt121Routes;
 
     /* Default constructor is needed for parsing/unparsing. */
