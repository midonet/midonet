--- conflicted
+++ resolved
@@ -112,11 +112,9 @@
 
             sock.socket().setTcpNoDelay(true);
             sock.configureBlocking(false);
-<<<<<<< HEAD
-=======
+
             Directory midoDir = zkConnection.getRootDirectory().getSubDirectory(
                     config.configurationAt("midolman").getString("midolman_root_key"));
->>>>>>> 0a9b59d5
 
             ControllerTrampoline trampoline = new ControllerTrampoline(config, ovsdb, midonetDirectory, loop);
             ControllerStubImpl controllerStubImpl = new ControllerStubImpl(sock, loop, trampoline);
