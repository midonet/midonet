/*
 * Copyright 2011 Midokura KK 
 */

package com.midokura.midolman;

import java.net.InetAddress;
import java.util.UUID;

import org.openflow.protocol.OFFlowRemoved.OFFlowRemovedReason;
import org.openflow.protocol.OFMatch;
import org.slf4j.Logger;
import org.slf4j.LoggerFactory;

<<<<<<< HEAD
import com.midokura.midolman.state.PortLocationDictionary;
import com.midokura.midolman.state.MacPortDictionary;
=======
import com.midokura.midolman.state.PortLocationMap;
>>>>>>> 7e84d2e1

public class BridgeController extends AbstractController {
    
    Logger log = LoggerFactory.getLogger(BridgeController.class);

<<<<<<< HEAD
    MacPortDictionary mac_to_port;

    public BridgeController(int datapathId, UUID switchUuid, int greKey, PortLocationDictionary dict,
=======
    public BridgeController(int datapathId, UUID switchUuid, int greKey, PortLocationMap dict,
>>>>>>> 7e84d2e1
            long flowExpireMinMillis, long flowExpireMaxMillis, long idleFlowExpireMillis, InetAddress internalIp) {
        super(datapathId, switchUuid, greKey, dict, flowExpireMinMillis, flowExpireMaxMillis, idleFlowExpireMillis, internalIp);
        // TODO Auto-generated constructor stub
    }

    @Override
    public void onFlowRemoved(OFMatch match, long cookie, short priority, OFFlowRemovedReason reason,
            int durationSeconds, int durationNanoseconds, short idleTimeout, long packetCount, long byteCount) {
        // TODO Auto-generated method stub
        
    }

    @Override
    public void onPacketIn(int bufferId, int totalLen, short inPort, byte[] data) {
        // TODO Auto-generated method stub
        
    }

}<|MERGE_RESOLUTION|>--- conflicted
+++ resolved
@@ -12,24 +12,16 @@
 import org.slf4j.Logger;
 import org.slf4j.LoggerFactory;
 
-<<<<<<< HEAD
-import com.midokura.midolman.state.PortLocationDictionary;
+import com.midokura.midolman.state.PortLocationMap;
 import com.midokura.midolman.state.MacPortDictionary;
-=======
-import com.midokura.midolman.state.PortLocationMap;
->>>>>>> 7e84d2e1
 
 public class BridgeController extends AbstractController {
     
     Logger log = LoggerFactory.getLogger(BridgeController.class);
 
-<<<<<<< HEAD
     MacPortDictionary mac_to_port;
 
-    public BridgeController(int datapathId, UUID switchUuid, int greKey, PortLocationDictionary dict,
-=======
     public BridgeController(int datapathId, UUID switchUuid, int greKey, PortLocationMap dict,
->>>>>>> 7e84d2e1
             long flowExpireMinMillis, long flowExpireMaxMillis, long idleFlowExpireMillis, InetAddress internalIp) {
         super(datapathId, switchUuid, greKey, dict, flowExpireMinMillis, flowExpireMaxMillis, idleFlowExpireMillis, internalIp);
         // TODO Auto-generated constructor stub
