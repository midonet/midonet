--- conflicted
+++ resolved
@@ -8,17 +8,10 @@
 import com.midokura.midolman.simulation.Chain
 
 trait Port[T <: Port[T]]{
-<<<<<<< HEAD
-    var id: UUID = _
-    var deviceID: UUID = _
-    var inFilter: Chain = _
-    var outFilter: Chain = _
-=======
     var id: UUID = null
     var deviceID: UUID = null
     var inFilter: Chain = null
     var outFilter: Chain = null
->>>>>>> 609e4eb9
     def self: T = { this.asInstanceOf[T] }
     def setID(id: UUID): T = { this.id = id; self }
     def setDeviceID(id: UUID): T = { this.deviceID = id; self }
@@ -28,17 +21,10 @@
 
 trait ExteriorPort[T <: ExteriorPort[T]] extends Port[T] {
     var tunnelKey: Long = _
-<<<<<<< HEAD
-    var portGroups: Set[UUID] = _
-    var properties: Map[String, String] = _
-    var hostID: UUID = _
-    var interfaceName: String = _
-=======
     var portGroups: Set[UUID] = null
     var properties: Map[String, String] = null
     var hostID: UUID = null
     var interfaceName: String = null
->>>>>>> 609e4eb9
     def setTunnelKey(key: Long): T = { this.tunnelKey = key; self }
     def setPortGroups(groups: Set[UUID]): T = { portGroups = groups; self }
     def setProperties(props: Map[String, String]): T =
@@ -48,28 +34,17 @@
 }
 
 trait InteriorPort[T <: InteriorPort[T]] extends Port[T] {
-<<<<<<< HEAD
-    var peerID: UUID = _
-=======
     var peerID: UUID = null
->>>>>>> 609e4eb9
     def setPeerID(id: UUID): T = { this.peerID = id; self }
 }
 
 trait BridgePort[T <: BridgePort[T]] extends Port[T] {}
 
 trait RouterPort[T <: RouterPort[T]] extends Port[T] {
-<<<<<<< HEAD
-    var portAddr: IntIPv4 = _
-    var portMac: MAC = _
-    def nwLength(): Int = portAddr.getMaskLength
-    def nwAddr: IntIPv4 = portAddr.getNetworkAddress
-=======
     var portAddr: IntIPv4 = null
     var portMac: MAC = null
     def nwLength(): Int = { portAddr.getMaskLength }
     def nwAddr(): IntIPv4 = { portAddr.getNetworkAddress }
->>>>>>> 609e4eb9
     def setPortAddr(addr: IntIPv4): T = { this.portAddr = addr; self }
     def setPortMac(mac: MAC): T = { this.portMac = mac; self }
 
