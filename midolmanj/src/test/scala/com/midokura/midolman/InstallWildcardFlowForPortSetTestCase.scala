/*
* Copyright 2012 Midokura Europe SARL
*/
package com.midokura.midolman


import scala.collection.JavaConversions._

import org.junit.runner.RunWith
import org.scalatest.junit.JUnitRunner

import com.midokura.midolman.DatapathController.TunnelChangeEvent
import com.midokura.midolman.FlowController.{AddWildcardFlow,
        InvalidateFlowsByTag, WildcardFlowAdded}
import com.midokura.midolman.datapath.{FlowActionOutputToVrnPort,
        FlowActionOutputToVrnPortSet}
import com.midokura.midonet.cluster.data.{Bridge => ClusterBridge}
import com.midokura.midonet.cluster.data.zones.GreTunnelZoneHost
import com.midokura.sdn.dp.flows._
<<<<<<< HEAD
import com.midokura.sdn.flows.{WildcardFlow, WildcardMatch}
import com.midokura.packets.IntIPv4
=======
import com.midokura.midolman.FlowController.AddWildcardFlow
import com.midokura.midolman.FlowController.WildcardFlowAdded
>>>>>>> 6e29ad3d


@RunWith(classOf[JUnitRunner])
class InstallWildcardFlowForPortSetTestCase extends MidolmanTestCase
    with VirtualConfigurationBuilders {

    def testInstallFlowForPortSet() {

        val tunnelZone = greTunnelZone("default")

        val host1 = newHost("host1", hostId())
        val host2 = newHost("host2")
        val host3 = newHost("host3")

        val bridge = newBridge("bridge")

<<<<<<< HEAD
        val port1OnHost1 = newPortOnBridge(bridge)
        val port2OnHost1 = newPortOnBridge(bridge)
        val port3OnHost1 = newPortOnBridge(bridge)
        val portOnHost2 = newPortOnBridge(bridge)
        val portOnHost3 = newPortOnBridge(bridge)
=======
        val portOnHost1 = newExteriorBridgePort(bridge)
        val portOnHost2 = newExteriorBridgePort(bridge)
        val portOnHost3 = newExteriorBridgePort(bridge)
>>>>>>> 6e29ad3d

        //val chain1 = newOutboundChainOnPort("chain1", port2OnHost1)
        //val rule1 = newLiteralRuleOnChain(chain1, 0, null, null)  //XXX

        materializePort(port1OnHost1, host1, "port1a")
        materializePort(port2OnHost1, host1, "port1b")
        materializePort(port3OnHost1, host1, "port1c")
        materializePort(portOnHost2, host2, "port2")
        materializePort(portOnHost3, host3, "port3")

        clusterDataClient().tunnelZonesAddMembership(
            tunnelZone.getId,
            new GreTunnelZoneHost(host1.getId)
                .setIp(IntIPv4.fromString("192.168.100.1")))
        clusterDataClient().tunnelZonesAddMembership(
            tunnelZone.getId,
            new GreTunnelZoneHost(host2.getId)
                .setIp(IntIPv4.fromString("192.168.125.1")))
        clusterDataClient().tunnelZonesAddMembership(
            tunnelZone.getId,
            new GreTunnelZoneHost(host3.getId)
                .setIp(IntIPv4.fromString("192.168.150.1")))


        clusterDataClient().portSetsAddHost(bridge.getId, host2.getId)
        clusterDataClient().portSetsAddHost(bridge.getId, host3.getId)

        val tunnelEventsProbe = newProbe()
        actors().eventStream.subscribe(tunnelEventsProbe.ref,
                                       classOf[TunnelChangeEvent])

        val flowEventsProbe = newProbe()
        actors().eventStream.subscribe(flowEventsProbe.ref,
                                       classOf[WildcardFlowAdded])

        initializeDatapath() should not be (null)

        flowProbe().expectMsgType[DatapathController.DatapathReady].datapath should not be (null)

        val tunnelId1 = tunnelEventsProbe.expectMsgClass(classOf[TunnelChangeEvent]).portOption.get
        val tunnelId2 = tunnelEventsProbe.expectMsgClass(classOf[TunnelChangeEvent]).portOption.get

        val localPortNumber1 = dpController().underlyingActor
                                             .localPorts("port1a").getPortNo
        val localPortNumber2 = dpController().underlyingActor
                                             .localPorts("port1b").getPortNo
        val localPortNumber3 = dpController().underlyingActor
                                             .localPorts("port1c").getPortNo

<<<<<<< HEAD
        // for the three local exterior ports
        fishForRequestOfType[AddWildcardFlow](flowProbe())
        fishForRequestOfType[AddWildcardFlow](flowProbe())
=======
        // flow installed for tunnel key = port1 when the port becomes active.
        // There's only one port on this host
>>>>>>> 6e29ad3d
        fishForRequestOfType[AddWildcardFlow](flowProbe())


        val wildcardFlow = new WildcardFlow()
            .setMatch(new WildcardMatch().setInputPortUUID(port1OnHost1.getId))
            .addAction(new FlowActionOutputToVrnPortSet(bridge.getId))

        dpProbe().testActor.tell(AddWildcardFlow(
            wildcardFlow, None, "My packet".getBytes, null, null, null))
        // TODO(ross) finish flow invalidation
        // TODO(ross) shall we automatically install flows for the portSet? When
        // a port is included in the port set shall we install the flow from tunnel
        // with key portSetID to port?
        val addFlowMsg = fishForRequestOfType[AddWildcardFlow](flowProbe())


        addFlowMsg should not be null
        addFlowMsg.pktBytes should not be null
        addFlowMsg.flow should not be null
        addFlowMsg.flow.getMatch.getInputPortUUID should be(null)
        addFlowMsg.flow.getMatch.getInputPortNumber should be(localPortNumber1)

        val flowActs = addFlowMsg.flow.getActions.toList

        flowActs should not be (null)
        // The ingress port should not be in the expanded port set
        flowActs should have size (5)

        val setKeyAction = as[FlowActionSetKey](flowActs.get(0))
        as[FlowKeyTunnelID](setKeyAction.getFlowKey).getTunnelID should be(bridge.getTunnelKey)

        // TODO: Why does the "should contain" syntax fail here?
        assert(flowActs.contains(FlowActions.output(tunnelId1)))
        assert(flowActs.contains(FlowActions.output(tunnelId2)))
        assert(flowActs.contains(FlowActions.output(localPortNumber2)))
        assert(flowActs.contains(FlowActions.output(localPortNumber3)))
    }
}<|MERGE_RESOLUTION|>--- conflicted
+++ resolved
@@ -17,13 +17,8 @@
 import com.midokura.midonet.cluster.data.{Bridge => ClusterBridge}
 import com.midokura.midonet.cluster.data.zones.GreTunnelZoneHost
 import com.midokura.sdn.dp.flows._
-<<<<<<< HEAD
 import com.midokura.sdn.flows.{WildcardFlow, WildcardMatch}
 import com.midokura.packets.IntIPv4
-=======
-import com.midokura.midolman.FlowController.AddWildcardFlow
-import com.midokura.midolman.FlowController.WildcardFlowAdded
->>>>>>> 6e29ad3d
 
 
 @RunWith(classOf[JUnitRunner])
@@ -40,17 +35,11 @@
 
         val bridge = newBridge("bridge")
 
-<<<<<<< HEAD
-        val port1OnHost1 = newPortOnBridge(bridge)
-        val port2OnHost1 = newPortOnBridge(bridge)
-        val port3OnHost1 = newPortOnBridge(bridge)
-        val portOnHost2 = newPortOnBridge(bridge)
-        val portOnHost3 = newPortOnBridge(bridge)
-=======
-        val portOnHost1 = newExteriorBridgePort(bridge)
+        val port1OnHost1 = newExteriorBridgePort(bridge)
+        val port2OnHost1 = newExteriorBridgePort(bridge)
+        val port3OnHost1 = newExteriorBridgePort(bridge)
         val portOnHost2 = newExteriorBridgePort(bridge)
         val portOnHost3 = newExteriorBridgePort(bridge)
->>>>>>> 6e29ad3d
 
         //val chain1 = newOutboundChainOnPort("chain1", port2OnHost1)
         //val rule1 = newLiteralRuleOnChain(chain1, 0, null, null)  //XXX
@@ -100,14 +89,10 @@
         val localPortNumber3 = dpController().underlyingActor
                                              .localPorts("port1c").getPortNo
 
-<<<<<<< HEAD
-        // for the three local exterior ports
+        // flows installed for tunnel key = port1 when the port becomes active.
+        // There are three ports on this host.
         fishForRequestOfType[AddWildcardFlow](flowProbe())
         fishForRequestOfType[AddWildcardFlow](flowProbe())
-=======
-        // flow installed for tunnel key = port1 when the port becomes active.
-        // There's only one port on this host
->>>>>>> 6e29ad3d
         fishForRequestOfType[AddWildcardFlow](flowProbe())
 
 
